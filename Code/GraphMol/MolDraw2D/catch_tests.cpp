//
//  Copyright (C) 2019-2020 Greg Landrum
//
//   @@ All Rights Reserved @@
//  This file is part of the RDKit.
//  The contents are covered by the terms of the BSD license
//  which is included in the file license.txt, found at the root
//  of the RDKit source tree.
//
#include "catch.hpp"

#include <GraphMol/RDKitBase.h>

#include <GraphMol/SmilesParse/SmilesParse.h>
#include <GraphMol/MolDraw2D/MolDraw2D.h>
#include <GraphMol/MolDraw2D/MolDraw2DSVG.h>
#include <GraphMol/MolDraw2D/MolDraw2DUtils.h>
#include <GraphMol/MolDraw2D/MolDraw2DDetails.h>
#include <GraphMol/FileParsers/FileParsers.h>
#include <GraphMol/FileParsers/PNGParser.h>
#include <boost/algorithm/string/split.hpp>
#include <GraphMol/ChemReactions/Reaction.h>
#include <GraphMol/ChemReactions/ReactionParser.h>
#include <GraphMol/CIPLabeler/CIPLabeler.h>
#include <GraphMol/Depictor/RDDepictor.h>

#ifdef RDK_BUILD_CAIRO_SUPPORT
#include <cairo.h>
#include "MolDraw2DCairo.h"
#endif

// a lot of the tests check <text> flags in the SVG.  That doesn't
// happen with the Freetype versions
static const bool NO_FREETYPE = true;

using namespace RDKit;

TEST_CASE("prepareAndDrawMolecule", "[drawing]") {
  SECTION("basics") {
    auto m1 = "C1N[C@@H]2OCC12"_smiles;
    REQUIRE(m1);

    // we will be able to recognize that the prep worked because there
    // will be an H in the output:
    MolDraw2DSVG drawer(200, 200, -1, -1, NO_FREETYPE);
    MolDraw2DUtils::prepareAndDrawMolecule(drawer, *m1);
    drawer.finishDrawing();
    std::string text = drawer.getDrawingText();
    CHECK(text.find(">H</text>") != std::string::npos);
  }
}

TEST_CASE("tag atoms in SVG", "[drawing][SVG]") {
  SECTION("basics") {
    auto m1 = "C1N[C@@H]2OCC12"_smiles;
    REQUIRE(m1);

    MolDraw2DSVG drawer(200, 200, -1, -1, NO_FREETYPE);
    MolDraw2DUtils::prepareMolForDrawing(*m1);
    drawer.drawMolecule(*m1);
    std::map<std::string, std::string> actions;
    actions["onclick"] = "alert";
    double radius = 0.2;
    drawer.tagAtoms(*m1, radius, actions);
    drawer.finishDrawing();
    std::string text = drawer.getDrawingText();
    std::ofstream outs("testAtomTags_1.svg");
    outs << text;
    outs.flush();

    CHECK(text.find("<circle") != std::string::npos);
    CHECK(text.find("<circle") != std::string::npos);
    CHECK(text.find("atom-selector") != std::string::npos);
    CHECK(text.find("bond-selector") != std::string::npos);
  }
}
TEST_CASE("contour data", "[drawing][conrec]") {
  auto m1 = "C1N[C@@H]2OCC12"_smiles;
  REQUIRE(m1);
  SECTION("grid basics") {
    MolDraw2DSVG drawer(250, 250, -1, -1, NO_FREETYPE);
    MolDraw2DUtils::prepareMolForDrawing(*m1);

    const size_t gridSz = 100;
    auto *grid = new double[gridSz * gridSz];
    std::vector<double> xps(gridSz);
    std::vector<double> yps(gridSz);

    double minX = 1000, minY = 1000, maxX = -1000, maxY = -1000;
    const auto conf = m1->getConformer();
    for (size_t i = 0; i < conf.getNumAtoms(); ++i) {
      minX = std::min(minX, conf.getAtomPos(i).x);
      minY = std::min(minY, conf.getAtomPos(i).y);
      maxX = std::max(maxX, conf.getAtomPos(i).x);
      maxY = std::max(maxY, conf.getAtomPos(i).y);
    }
    double x1 = minX - 0.5, y1 = minY - 0.5, x2 = maxX + 0.5, y2 = maxY + 0.5;
    double dx = (x2 - x1) / gridSz, dy = (y2 - y1) / gridSz;
    double maxV = 0.0;
    for (size_t ix = 0; ix < gridSz; ++ix) {
      auto px = x1 + ix * dx;
      xps[ix] = px;
      for (size_t iy = 0; iy < gridSz; ++iy) {
        auto py = y1 + iy * dy;
        if (ix == 0) {
          yps[iy] = py;
        }
        RDGeom::Point2D loc(px, py);
        double val = 0.0;
        for (size_t ia = 0; ia < conf.getNumAtoms(); ++ia) {
          auto dv = loc - RDGeom::Point2D(conf.getAtomPos(ia).x,
                                          conf.getAtomPos(ia).y);
          auto r = dv.length();
          if (r > 0.1) {
            val += 1 / r;
          }
        }
        maxV = std::max(val, maxV);
        grid[ix * gridSz + iy] = val;
      }
    }

    std::vector<double> levels;
    drawer.clearDrawing();
    MolDraw2DUtils::contourAndDrawGrid(drawer, grid, xps, yps, 10, levels,
                                       MolDraw2DUtils::ContourParams(),
                                       m1.get());
    drawer.drawOptions().clearBackground = false;
    drawer.drawMolecule(*m1);
    drawer.finishDrawing();
    std::string text = drawer.getDrawingText();
    std::ofstream outs("contourMol_1.svg");
    outs << text;
    outs.flush();
    delete[] grid;
  }
  SECTION("gaussian basics") {
    MolDraw2DSVG drawer(250, 250, -1, -1, NO_FREETYPE);
    MolDraw2DUtils::prepareMolForDrawing(*m1);
    drawer.drawOptions().padding = 0.1;

    const auto conf = m1->getConformer();
    std::vector<Point2D> cents(conf.getNumAtoms());
    std::vector<double> weights(conf.getNumAtoms());
    std::vector<double> widths(conf.getNumAtoms());
    for (size_t i = 0; i < conf.getNumAtoms(); ++i) {
      cents[i] = Point2D(conf.getAtomPos(i).x, conf.getAtomPos(i).y);
      weights[i] = 1;
      widths[i] = 0.4 * PeriodicTable::getTable()->getRcovalent(
                            m1->getAtomWithIdx(i)->getAtomicNum());
    }

    std::vector<double> levels;
    drawer.clearDrawing();
    MolDraw2DUtils::contourAndDrawGaussians(
        drawer, cents, weights, widths, 10, levels,
        MolDraw2DUtils::ContourParams(), m1.get());

    drawer.drawOptions().clearBackground = false;
    drawer.drawMolecule(*m1);
    drawer.finishDrawing();
    std::string text = drawer.getDrawingText();
    std::ofstream outs("contourMol_2.svg");
    outs << text;
    outs.flush();
  }
  SECTION("gaussian fill") {
    MolDraw2DSVG drawer(250, 250, -1, -1, NO_FREETYPE);
    MolDraw2DUtils::prepareMolForDrawing(*m1);
    drawer.drawOptions().padding = 0.1;

    const auto conf = m1->getConformer();
    std::vector<Point2D> cents(conf.getNumAtoms());
    std::vector<double> weights(conf.getNumAtoms());
    std::vector<double> widths(conf.getNumAtoms());
    for (size_t i = 0; i < conf.getNumAtoms(); ++i) {
      cents[i] = Point2D(conf.getAtomPos(i).x, conf.getAtomPos(i).y);
      weights[i] = i % 2 ? -0.5 : 1;
      widths[i] = 0.4 * PeriodicTable::getTable()->getRcovalent(
                            m1->getAtomWithIdx(i)->getAtomicNum());
    }

    std::vector<double> levels;
    MolDraw2DUtils::ContourParams cps;
    cps.fillGrid = true;
    drawer.clearDrawing();
    MolDraw2DUtils::contourAndDrawGaussians(drawer, cents, weights, widths, 10,
                                            levels, cps, m1.get());

    drawer.drawOptions().clearBackground = false;
    drawer.drawMolecule(*m1);
    drawer.finishDrawing();
    std::string text = drawer.getDrawingText();
    std::ofstream outs("contourMol_3.svg");
    outs << text;
    outs.flush();
  }

  SECTION("gaussian fill 2") {
    auto m2 = "C1N[C@@H]2OCC12C=CC"_smiles;
    REQUIRE(m2);

    MolDraw2DSVG drawer(450, 250, -1, -1, NO_FREETYPE);
    MolDraw2DUtils::prepareMolForDrawing(*m2);
    drawer.drawOptions().padding = 0.1;

    const auto conf = m2->getConformer();
    std::vector<Point2D> cents(conf.getNumAtoms());
    std::vector<double> weights(conf.getNumAtoms());
    std::vector<double> widths(conf.getNumAtoms());
    for (size_t i = 0; i < conf.getNumAtoms(); ++i) {
      cents[i] = Point2D(conf.getAtomPos(i).x, conf.getAtomPos(i).y);
      weights[i] = i % 2 ? -0.5 : 1;
      widths[i] = 0.3 * PeriodicTable::getTable()->getRcovalent(
                            m2->getAtomWithIdx(i)->getAtomicNum());
    }

    std::vector<double> levels;
    MolDraw2DUtils::ContourParams cps;
    cps.fillGrid = true;
    cps.gridResolution = 0.5;
    drawer.clearDrawing();
    MolDraw2DUtils::contourAndDrawGaussians(drawer, cents, weights, widths, 10,
                                            levels, cps, m2.get());

    drawer.drawOptions().clearBackground = false;
    drawer.drawMolecule(*m2);
    drawer.finishDrawing();
    std::string text = drawer.getDrawingText();
    std::ofstream outs("contourMol_4.svg");
    outs << text;
    outs.flush();
  }
}

TEST_CASE("dative bonds", "[drawing][organometallics]") {
  SECTION("basics") {
    auto m1 = "N->[Pt]"_smiles;
    REQUIRE(m1);
    MolDraw2DSVG drawer(200, 200, -1, -1, NO_FREETYPE);
    MolDraw2DUtils::prepareMolForDrawing(*m1);
    drawer.drawMolecule(*m1);
    drawer.finishDrawing();
    std::string text = drawer.getDrawingText();
    std::ofstream outs("testDativeBonds_1.svg");
    outs << text;
    outs.flush();

    CHECK(text.find("<path class='bond-0' d='M 126.052,100 L 85.9675,100'"
                    " style='fill:none;fill-rule:evenodd;"
                    "stroke:#0000FF;") != std::string::npos);
  }
  SECTION("more complex") {
    auto m1 = "N->1[C@@H]2CCCC[C@H]2N->[Pt]11OC(=O)C(=O)O1"_smiles;
    REQUIRE(m1);
    MolDraw2DSVG drawer(200, 200, -1, -1, NO_FREETYPE);
    MolDraw2DUtils::prepareMolForDrawing(*m1);
    drawer.drawMolecule(*m1);
    drawer.finishDrawing();
    std::string text = drawer.getDrawingText();
    std::ofstream outs("testDativeBonds_2.svg");
    outs << text;
    outs.flush();

    CHECK(text.find("<path class='bond-7' d='M 101.307,79.424 "
                    "L 95.669,87.1848' style='fill:none;"
                    "fill-rule:evenodd;stroke:#0000FF;") != std::string::npos);
  }
  SECTION("test colours") {
    // the dative bonds point the wrong way, but the point is to test
    // if the tip of the arrow is blue.
    auto m1 = "[Cu++]->1->2.N1CCN2"_smiles;
    REQUIRE(m1);
    MolDraw2DSVG drawer(200, 200, -1, -1, NO_FREETYPE);
    MolDraw2DUtils::prepareMolForDrawing(*m1);
    drawer.drawMolecule(*m1);
    drawer.finishDrawing();
    std::string text = drawer.getDrawingText();
    std::ofstream outs("testDativeBonds_3.svg");
    outs << text;
    outs.flush();

    CHECK(text.find("<path class='bond-2' d='M 53.289,140.668"
                    " L 81.0244,149.68' style='fill:none;"
                    "fill-rule:evenodd;stroke:#0000FF;") != std::string::npos);
  }
  SECTION("dative series") {
    auto m1 = "N->1[C@@H]2CCCC[C@H]2N->[Pt]11OC(=O)C(=O)O1"_smiles;
    REQUIRE(m1);
    {
      MolDraw2DSVG drawer(150, 150, -1, -1, NO_FREETYPE);
      MolDraw2DUtils::prepareMolForDrawing(*m1);
      drawer.drawMolecule(*m1);
      drawer.finishDrawing();
      std::string text = drawer.getDrawingText();
      std::ofstream outs("testDativeBonds_2a.svg");
      outs << text;
      outs.flush();
    }
    {
      MolDraw2DSVG drawer(250, 250, -1, -1, NO_FREETYPE);
      MolDraw2DUtils::prepareMolForDrawing(*m1);
      drawer.drawMolecule(*m1);
      drawer.finishDrawing();
      std::string text = drawer.getDrawingText();
      std::ofstream outs("testDativeBonds_2b.svg");
      outs << text;
      outs.flush();
    }
    {
      MolDraw2DSVG drawer(350, 350, -1, -1, NO_FREETYPE);
      MolDraw2DUtils::prepareMolForDrawing(*m1);
      drawer.drawMolecule(*m1);
      drawer.finishDrawing();
      std::string text = drawer.getDrawingText();
      std::ofstream outs("testDativeBonds_2c.svg");
      outs << text;
      outs.flush();
    }
    {
      MolDraw2DSVG drawer(450, 450, -1, -1, NO_FREETYPE);
      MolDraw2DUtils::prepareMolForDrawing(*m1);
      drawer.drawMolecule(*m1);
      drawer.finishDrawing();
      std::string text = drawer.getDrawingText();
      std::ofstream outs("testDativeBonds_2d.svg");
      outs << text;
      outs.flush();
    }
  }
}

TEST_CASE("zero-order bonds", "[drawing][organometallics]") {
  SECTION("basics") {
    auto m1 = "N-[Pt]"_smiles;
    REQUIRE(m1);
    m1->getBondWithIdx(0)->setBondType(Bond::ZERO);
    MolDraw2DSVG drawer(200, 200, -1, -1, NO_FREETYPE);
    MolDraw2DUtils::prepareMolForDrawing(*m1);
    drawer.drawMolecule(*m1);
    drawer.finishDrawing();
    std::string text = drawer.getDrawingText();
    std::ofstream outs("testZeroOrderBonds_1.svg");
    outs << text;
    outs.flush();

    CHECK(text.find("stroke-dasharray:2,2") != std::string::npos);
  }
}

TEST_CASE("copying drawing options", "[drawing]") {
  auto m1 = "C1N[C@@H]2OCC12"_smiles;
  REQUIRE(m1);
  SECTION("foundations") {
    {
      MolDraw2DSVG drawer(200, 200, -1, -1, NO_FREETYPE);
      MolDraw2DUtils::prepareAndDrawMolecule(drawer, *m1);
      drawer.finishDrawing();
      std::string text = drawer.getDrawingText();
      std::ofstream outs("testFoundations_1.svg");
      outs << text;
      outs.flush();
      CHECK(text.find("fill:#0000FF' >N</text>") != std::string::npos);
    }
    {
      MolDraw2DSVG drawer(200, 200, -1, -1, NO_FREETYPE);
      assignBWPalette(drawer.drawOptions().atomColourPalette);
      MolDraw2DUtils::prepareAndDrawMolecule(drawer, *m1);
      drawer.finishDrawing();
      std::string text = drawer.getDrawingText();
      std::ofstream outs("testFoundations_2.svg");
      outs << text;
      outs.flush();
      CHECK(text.find("fill:#0000FF' >N</text>") == std::string::npos);
      CHECK(text.find("fill:#000000' >N</text>") != std::string::npos);
    }
  }
  SECTION("test") {
    {
      MolDraw2DSVG drawer(200, 200, -1, -1, NO_FREETYPE);
      MolDrawOptions options = drawer.drawOptions();
      assignBWPalette(options.atomColourPalette);
      drawer.drawOptions() = options;
      MolDraw2DUtils::prepareAndDrawMolecule(drawer, *m1);
      drawer.finishDrawing();
      std::string text = drawer.getDrawingText();
      std::ofstream outs("testTest_1.svg");
      outs << text;
      outs.flush();
      CHECK(text.find("fill:#0000FF' >N</text>") == std::string::npos);
      CHECK(text.find("fill:#000000' >N</text>") != std::string::npos);
    }
  }
}

TEST_CASE("bad DrawMolecules() when molecules are not kekulized",
          "[drawing][bug]") {
  auto m1 = "CCN(CC)CCn1nc2c3ccccc3sc3c(CNS(C)(=O)=O)ccc1c32"_smiles;
  REQUIRE(m1);
  SECTION("foundations") {
    MolDraw2DSVG drawer(500, 200, 250, 200, NO_FREETYPE);
    drawer.drawOptions().prepareMolsBeforeDrawing = false;
    RWMol dm1(*m1);
    RWMol dm2(*m1);
    bool kekulize = false;
    MolDraw2DUtils::prepareMolForDrawing(dm1, kekulize);
    kekulize = true;
    MolDraw2DUtils::prepareMolForDrawing(dm2, kekulize);
    MOL_PTR_VECT ms{&dm1, &dm2};
    drawer.drawMolecule(dm1);
    drawer.finishDrawing();
    std::string text = drawer.getDrawingText();
    std::ofstream outs("testKekulizationProblems_1.svg");
    outs << text;
    outs.flush();

    // this is a very crude test - really we just need to look at the SVG - but
    // it's better than nothing.
    CHECK(text.find(
              "<path class='bond-18' d='M 169.076,79.056 L 191.285,69.2653' "
              "style='fill:none;fill-rule:evenodd;stroke:#000000;stroke-width:"
              "2px;stroke-linecap:butt;stroke-linejoin:miter;stroke-opacity:1;"
              "stroke-dasharray:6,6' />") == std::string::npos);
  }
}
TEST_CASE("draw atom/bond indices", "[drawing]") {
  auto m1 = "C[C@H](F)N"_smiles;
  REQUIRE(m1);
  SECTION("foundations") {
    {
      MolDraw2DSVG drawer(250, 200, -1, -1, NO_FREETYPE);
      drawer.drawMolecule(*m1);
      drawer.finishDrawing();
      std::string text = drawer.getDrawingText();
      std::ofstream outs("testAtomBondIndices_1.svg");
      outs << text;
      outs.flush();
      CHECK(text.find(">1</text>") == std::string::npos);
      CHECK(text.find(">(</text>") == std::string::npos);
      CHECK(text.find(">S</text>") == std::string::npos);
      CHECK(text.find(">)</text>") == std::string::npos);
    }
    {
      MolDraw2DSVG drawer(250, 200, -1, -1, NO_FREETYPE);
      drawer.drawOptions().addAtomIndices = true;
      drawer.drawMolecule(*m1);
      drawer.finishDrawing();
      std::string text = drawer.getDrawingText();
      std::ofstream outs("testAtomBondIndices_2.svg");
      outs << text;
      outs.flush();
      CHECK(text.find(">1</text>") != std::string::npos);
      // it only appears once though:
      CHECK(text.find(">1</text>", text.find(">1</text>") + 1) ==
            std::string::npos);
      CHECK(text.find("1,(S)") == std::string::npos);
    }
    {
      MolDraw2DSVG drawer(250, 200, -1, -1, NO_FREETYPE);
      drawer.drawOptions().addBondIndices = true;
      drawer.drawMolecule(*m1);
      drawer.finishDrawing();
      std::string text = drawer.getDrawingText();
      std::ofstream outs("testAtomBondIndices_3.svg");
      outs << text;
      outs.flush();
      CHECK(text.find(">1</text>") != std::string::npos);
      // it only appears once though:
      CHECK(text.find(">1</text>", text.find(">1</text>") + 1) ==
            std::string::npos);
    }
    {
      MolDraw2DSVG drawer(250, 200, -1, -1, NO_FREETYPE);
      drawer.drawOptions().addAtomIndices = true;
      drawer.drawOptions().addBondIndices = true;
      drawer.drawMolecule(*m1);
      drawer.finishDrawing();
      std::string text = drawer.getDrawingText();
      std::ofstream outs("testAtomBondIndices_4.svg");
      outs << text;
      outs.flush();
      CHECK(text.find(">1</text>") != std::string::npos);
      // it appears twice:
      CHECK(text.find(">1</text>", text.find(">1</text>") + 1) !=
            std::string::npos);
    }
    {
      MolDraw2DSVG drawer(250, 200, -1, -1, NO_FREETYPE);
      m1->getAtomWithIdx(2)->setProp(common_properties::atomNote, "foo");
      drawer.drawOptions().addAtomIndices = true;
      drawer.drawOptions().addStereoAnnotation = true;
      drawer.drawMolecule(*m1);
      m1->getAtomWithIdx(2)->clearProp(common_properties::atomNote);
      drawer.finishDrawing();
      std::string text = drawer.getDrawingText();
      std::ofstream outs("testAtomBondIndices_5.svg");
      outs << text;
      outs.flush();
      CHECK(text.find(">1</text>") != std::string::npos);
      CHECK(text.find(">,</text>") != std::string::npos);
      CHECK(text.find(">(</text>") != std::string::npos);
      CHECK(text.find(">S</text>") != std::string::npos);
      CHECK(text.find(")</text>") != std::string::npos);
      CHECK(text.find(">2</text>") != std::string::npos);
      CHECK(text.find(">f</text>") != std::string::npos);
      CHECK(text.find(">o</text>") != std::string::npos);
    }
  }
}

TEST_CASE("Github #3226: Lines in wedge bonds being drawn too closely together",
          "[drawing]") {
  auto m1 =
      "C[C@H](C1=C(C=CC(=C1Cl)F)Cl)OC2=C(N=CC(=C2)C3=CN(N=C3)C4CCNCC4)N"_smiles;
  REQUIRE(m1);
  SECTION("larger SVG") {
    {
      MolDraw2DSVG drawer(450, 400);
      drawer.drawMolecule(*m1);
      drawer.finishDrawing();
      std::string text = drawer.getDrawingText();
      std::ofstream outs("testGithub3226_1.svg");
      outs << text;
      outs.flush();
      std::vector<std::string> tkns;
      boost::algorithm::find_all(tkns, text, "bond-0");
      CHECK(tkns.size() == 6);
    }
  }
#ifdef RDK_BUILD_CAIRO_SUPPORT
  SECTION("larger PNG") {
    {
      MolDraw2DCairo drawer(450, 400);
      drawer.drawMolecule(*m1);
      drawer.finishDrawing();
      drawer.writeDrawingText("testGithub3226_1.png");
    }
  }
#endif
  SECTION("smaller SVG") {
    {
      MolDraw2DSVG drawer(200, 150);
      drawer.drawMolecule(*m1);
      drawer.finishDrawing();
      std::string text = drawer.getDrawingText();
      std::ofstream outs("testGithub3226_2.svg");
      outs << text;
      outs.flush();
      std::vector<std::string> tkns;
      boost::algorithm::find_all(tkns, text, "bond-0");
      CHECK(tkns.size() == 4);
    }
  }
#ifdef RDK_BUILD_CAIRO_SUPPORT
  SECTION("smaller PNG") {
    {
      MolDraw2DCairo drawer(200, 150);
      drawer.drawMolecule(*m1);
      drawer.finishDrawing();
      drawer.writeDrawingText("testGithub3226_2.png");
    }
  }
#endif
  SECTION("middle SVG") {
    {
      MolDraw2DSVG drawer(250, 200);
      drawer.drawMolecule(*m1);
      drawer.finishDrawing();
      std::string text = drawer.getDrawingText();
      std::ofstream outs("testGithub3226_3.svg");
      outs << text;
      outs.flush();
      std::vector<std::string> tkns;
      boost::algorithm::find_all(tkns, text, "bond-0");
      CHECK(tkns.size() == 4);
    }
  }
#ifdef RDK_BUILD_CAIRO_SUPPORT
  SECTION("middle PNG") {
    {
      MolDraw2DCairo drawer(250, 200);
      drawer.drawMolecule(*m1);
      drawer.finishDrawing();
      drawer.writeDrawingText("testGithub3226_3.png");
    }
  }
#endif
}

TEST_CASE("github #3258: ", "[drawing][bug]") {
  auto m1 = "CCN"_smiles;
  REQUIRE(m1);
  SECTION("foundations") {
    MolDraw2DSVG drawer(500, 200, 250, 200, NO_FREETYPE);
    drawer.drawOptions().addAtomIndices = true;
    drawer.drawOptions().addBondIndices = true;
    RWMol dm1(*m1);
    RWMol dm2(*m1);
    MOL_PTR_VECT ms{&dm1, &dm2};
    drawer.drawMolecules(ms);
    drawer.finishDrawing();
    std::string text = drawer.getDrawingText();
    CHECK(text.find(">,</text>") == std::string::npos);
    CHECK(!dm1.hasProp("_atomIndicesAdded"));
    CHECK(!dm1.hasProp("_bondIndicesAdded"));
  }
}

#ifdef RDK_BUILD_CAIRO_SUPPORT
TEST_CASE("adding png metadata", "[drawing][png]") {
  SECTION("molecule") {
    auto m1 = R"CTAB(
  Mrv2014 08172015242D          

  0  0  0     0  0            999 V3000
M  V30 BEGIN CTAB
M  V30 COUNTS 3 2 0 0 0
M  V30 BEGIN ATOM
M  V30 1 C 2.31 -1.3337 0 0
M  V30 2 C 3.6437 -2.1037 0 0
M  V30 3 O 4.9774 -1.3337 0 0
M  V30 END ATOM
M  V30 BEGIN BOND
M  V30 1 1 1 2
M  V30 2 1 2 3
M  V30 END BOND
M  V30 END CTAB
M  END
)CTAB"_ctab;
    REQUIRE(m1);
    {
      MolDraw2DCairo drawer(250, 200);
      drawer.drawMolecule(*m1);
      drawer.finishDrawing();
      auto png = drawer.getDrawingText();
      drawer.writeDrawingText("testPNGMetadata_1.png");
      CHECK(png.find(PNGData::smilesTag) != std::string::npos);
      CHECK(png.find(PNGData::molTag) != std::string::npos);
      CHECK(png.find(PNGData::pklTag) != std::string::npos);
      std::unique_ptr<ROMol> newmol(PNGStringToMol(png));
      REQUIRE(newmol);
      CHECK(MolToCXSmiles(*m1) == MolToCXSmiles(*newmol));
    }
    {  // disable metadata output
      MolDraw2DCairo drawer(250, 200);
      drawer.drawOptions().includeMetadata = false;
      drawer.drawMolecule(*m1);
      drawer.finishDrawing();
      auto png = drawer.getDrawingText();
      CHECK(png.find(PNGData::smilesTag) == std::string::npos);
      CHECK(png.find(PNGData::molTag) == std::string::npos);
      CHECK(png.find(PNGData::pklTag) == std::string::npos);
    }
    {  // draw multiple molecules
      MolDraw2DCairo drawer(250, 200);
      drawer.drawMolecule(*m1);
      drawer.drawMolecule(*m1);
      drawer.finishDrawing();
      auto png = drawer.getDrawingText();
      CHECK(png.find(PNGData::smilesTag) != std::string::npos);
      CHECK(png.find(PNGData::molTag) != std::string::npos);
      CHECK(png.find(PNGData::pklTag) != std::string::npos);
      CHECK(png.find(PNGData::smilesTag + "1") != std::string::npos);
      CHECK(png.find(PNGData::molTag + "1") != std::string::npos);
      CHECK(png.find(PNGData::pklTag + "1") != std::string::npos);
    }
  }
  SECTION("reaction") {
    std::unique_ptr<ChemicalReaction> rxn(RxnSmartsToChemicalReaction(
        "[N:1][C:2][C:3](=[O:4])[O:5].[N:6][C:7][C:8](=[O:9])[O:10]>>[N:1]1[C:"
        "2][C:3](=[O:4])[N:6][C:7][C:8]1=[O:9].[O:5][O:10]"));
    REQUIRE(rxn);
    {
      MolDraw2DCairo drawer(600, 200);
      drawer.drawReaction(*rxn);
      drawer.finishDrawing();
      auto png = drawer.getDrawingText();
      drawer.writeDrawingText("testPNGMetadata_2.png");
      CHECK(png.find(PNGData::smilesTag) == std::string::npos);
      CHECK(png.find(PNGData::molTag) == std::string::npos);
      CHECK(png.find(PNGData::pklTag) == std::string::npos);
      CHECK(png.find(PNGData::rxnPklTag) != std::string::npos);
      CHECK(png.find(PNGData::rxnSmartsTag) != std::string::npos);
      std::unique_ptr<ChemicalReaction> rxn2(PNGStringToChemicalReaction(png));
      REQUIRE(rxn2);
      CHECK(ChemicalReactionToRxnSmarts(*rxn) ==
            ChemicalReactionToRxnSmarts(*rxn2));
    }
    {  // disable metadata
      MolDraw2DCairo drawer(600, 200);
      drawer.drawOptions().includeMetadata = false;
      drawer.drawReaction(*rxn);
      drawer.finishDrawing();
      auto png = drawer.getDrawingText();
      CHECK(png.find(PNGData::smilesTag) == std::string::npos);
      CHECK(png.find(PNGData::molTag) == std::string::npos);
      CHECK(png.find(PNGData::pklTag) == std::string::npos);
      CHECK(png.find(PNGData::rxnPklTag) == std::string::npos);
      CHECK(png.find(PNGData::rxnSmartsTag) == std::string::npos);
    }
  }
}

#endif

TEST_CASE(
    "github #3392: prepareMolForDrawing() incorrectly adds chiral Hs if no "
    "ring info is present",
    "[bug]") {
  SECTION("foundations") {
    SmilesParserParams ps;
    ps.sanitize = false;
    ps.removeHs = false;
    std::unique_ptr<RWMol> m1(SmilesToMol("C[C@H](F)Cl", ps));
    REQUIRE(m1);
    m1->updatePropertyCache();
    CHECK(m1->getNumAtoms() == 4);
    const bool kekulize = false;
    const bool addChiralHs = true;
    MolDraw2DUtils::prepareMolForDrawing(*m1, kekulize, addChiralHs);
    CHECK(m1->getNumAtoms() == 4);
  }
}

TEST_CASE(
    "github #3369: support new CIP code and StereoGroups in "
    "addStereoAnnotation()",
    "[chirality]") {
  auto m1 =
      "C[C@@H]1N[C@H](C)[C@@H]([C@H](C)[C@@H]1C)C1[C@@H](C)O[C@@H](C)[C@@H](C)[C@H]1C/C=C/C |a:5,o1:1,8,o2:14,16,&1:11,18,&2:3,6,r|"_smiles;
  REQUIRE(m1);
  SECTION("defaults") {
    ROMol m2(*m1);
    MolDraw2D_detail::addStereoAnnotation(m2);

    std::string txt;
    CHECK(m2.getAtomWithIdx(5)->getPropIfPresent(common_properties::atomNote,
                                                 txt));
    CHECK(txt == "abs (S)");
    CHECK(m2.getAtomWithIdx(3)->getPropIfPresent(common_properties::atomNote,
                                                 txt));
    CHECK(txt == "and4");
  }
  SECTION("including CIP with relative stereo") {
    ROMol m2(*m1);
    bool includeRelativeCIP = true;
    MolDraw2D_detail::addStereoAnnotation(m2, includeRelativeCIP);

    std::string txt;
    CHECK(m2.getAtomWithIdx(5)->getPropIfPresent(common_properties::atomNote,
                                                 txt));
    CHECK(txt == "abs (S)");
    CHECK(m2.getAtomWithIdx(3)->getPropIfPresent(common_properties::atomNote,
                                                 txt));
    CHECK(txt == "and4 (R)");
  }
  SECTION("new CIP labels") {
    ROMol m2(*m1);
    REQUIRE(m2.getBondBetweenAtoms(20, 21));
    m2.getBondBetweenAtoms(20, 21)->setStereo(Bond::BondStereo::STEREOTRANS);
    // initially no label is assigned since we have TRANS
    MolDraw2D_detail::addStereoAnnotation(m2);
    CHECK(
        !m2.getBondBetweenAtoms(20, 21)->hasProp(common_properties::bondNote));

    CIPLabeler::assignCIPLabels(m2);
    std::string txt;
    CHECK(m2.getBondBetweenAtoms(20, 21)->getPropIfPresent(
        common_properties::_CIPCode, txt));
    CHECK(txt == "E");
    MolDraw2D_detail::addStereoAnnotation(m2);
    CHECK(m2.getBondBetweenAtoms(20, 21)->getPropIfPresent(
        common_properties::bondNote, txt));
    CHECK(txt == "(E)");
  }
  SECTION("works with the drawing code") {
    MolDraw2DSVG drawer(300, 250);
    RWMol dm1(*m1);
    bool includeRelativeCIP = true;
    MolDraw2D_detail::addStereoAnnotation(dm1, includeRelativeCIP);
    drawer.drawMolecule(dm1);
    drawer.finishDrawing();
    std::string text = drawer.getDrawingText();
    std::ofstream outs("testGithub3369_1.svg");
    outs << text;
    outs.flush();
  }
}

TEST_CASE("includeRadicals", "[options]") {
  SECTION("basics") {
    auto m = "[O][C]"_smiles;
    REQUIRE(m);
    int panelHeight = -1;
    int panelWidth = -1;
    bool noFreeType = true;
    {
      MolDraw2DSVG drawer(250, 200, panelWidth, panelHeight, noFreeType);
      drawer.drawMolecule(*m);
      drawer.finishDrawing();
      auto text = drawer.getDrawingText();
      std::ofstream outs("testIncludeRadicals_1a.svg");
      outs << text;
      outs.flush();
      CHECK(text.find("<path d='M") != std::string::npos);
    }
    {
      MolDraw2DSVG drawer(250, 200, panelWidth, panelHeight, noFreeType);
      drawer.drawOptions().includeRadicals = false;
      drawer.drawMolecule(*m);
      drawer.finishDrawing();
      auto text = drawer.getDrawingText();
      std::ofstream outs("testIncludeRadicals_1b.svg");
      outs << text;
      outs.flush();
      CHECK(text.find("<path d='M") == std::string::npos);
    }
  }
}

TEST_CASE("including legend in drawing results in offset drawing later",
          "[bug]") {
  SECTION("basics") {
    auto m = "c1ccccc1"_smiles;
    REQUIRE(m);
    MolDraw2DUtils::prepareMolForDrawing(*m);
    auto &conf = m->getConformer();
    std::vector<Point2D> polyg;
    for (const auto &pt : conf.getPositions()) {
      polyg.emplace_back(pt);
    }
    MolDraw2DSVG drawer(350, 300);
    drawer.drawMolecule(*m, "molecule legend");
    drawer.setFillPolys(true);
    drawer.setColour(DrawColour(1.0, 0.3, 1.0));
    drawer.drawPolygon(polyg);
    drawer.finishDrawing();
    auto text = drawer.getDrawingText();
    std::ofstream outs("testLegendsAndDrawing-1.svg");
    outs << text;
    outs.flush();

    // make sure the polygon starts at a bond
    CHECK(text.find("<path class='bond-0' d='M 321.962,140") !=
          std::string::npos);
    CHECK(text.find("<path d='M 321.962,140") != std::string::npos);
  }
}

TEST_CASE("Github #3577", "[bug]") {
  SECTION("basics") {
    auto m = "CCC"_smiles;
    REQUIRE(m);
    MolDraw2DUtils::prepareMolForDrawing(*m);
    m->getAtomWithIdx(1)->setProp("atomNote", "CCC");
    m->getAtomWithIdx(2)->setProp("atomNote", "ccc");
    m->getBondWithIdx(0)->setProp("bondNote", "CCC");

    MolDraw2DSVG drawer(350, 300);
    drawer.drawMolecule(*m);
    drawer.finishDrawing();
    auto text = drawer.getDrawingText();
    std::ofstream outs("testGithub3577-1.svg");
    outs << text;
    outs.flush();
  }
}
TEST_CASE("hand drawn", "[play]") {
  SECTION("basics") {
    auto m =
        "CC[CH](C)[CH]1NC(=O)[CH](Cc2ccc(O)cc2)NC(=O)[CH](N)CSSC[CH](C(=O)N2CCC[CH]2C(=O)N[CH](CC(C)C)C(=O)NCC(N)=O)NC(=O)[CH](CC(N)=O)NC(=O)[CH](CCC(N)=O)NC1=O"_smiles;
    REQUIRE(m);
    RDDepict::preferCoordGen = true;
    MolDraw2DUtils::prepareMolForDrawing(*m);

    std::string fName = getenv("RDBASE");
    fName += "/Data/Fonts/ComicNeue-Regular.ttf";

    {
      MolDraw2DSVG drawer(450, 400);
      drawer.drawOptions().fontFile = fName;
      drawer.drawOptions().comicMode = true;
      drawer.drawMolecule(*m, "Oxytocin (flat)");
      drawer.finishDrawing();
      auto text = drawer.getDrawingText();
      std::ofstream outs("testHandDrawn-1.svg");
      outs << text;
      outs.flush();
    }
#ifdef RDK_BUILD_CAIRO_SUPPORT
    {
      MolDraw2DCairo drawer(450, 400);
      drawer.drawOptions().fontFile = fName;
      drawer.drawOptions().comicMode = true;
      drawer.drawMolecule(*m, "Oxytocin (flat)");
      drawer.finishDrawing();
      drawer.writeDrawingText("testHandDrawn-1.png");
    }
#endif
  }
  SECTION("with chirality") {
    auto m =
        "CC[C@H](C)[C@@H]1NC(=O)[C@H](Cc2ccc(O)cc2)NC(=O)[C@@H](N)CSSC[C@@H](C(=O)N2CCC[C@H]2C(=O)N[C@@H](CC(C)C)C(=O)NCC(N)=O)NC(=O)[C@H](CC(N)=O)NC(=O)[C@H](CCC(N)=O)NC1=O"_smiles;
    REQUIRE(m);
    RDDepict::preferCoordGen = true;
    MolDraw2DUtils::prepareMolForDrawing(*m);

    std::string fName = getenv("RDBASE");
    fName += "/Data/Fonts/ComicNeue-Regular.ttf";

    {
      MolDraw2DSVG drawer(450, 400);
      drawer.drawOptions().fontFile = fName;
      drawer.drawOptions().comicMode = true;
      drawer.drawMolecule(*m, "Oxytocin");
      drawer.finishDrawing();
      auto text = drawer.getDrawingText();
      std::ofstream outs("testHandDrawn-2.svg");
      outs << text;
      outs.flush();
    }
#ifdef RDK_BUILD_CAIRO_SUPPORT
    {
      MolDraw2DCairo drawer(450, 400);
      drawer.drawOptions().fontFile = fName;
      drawer.drawOptions().comicMode = true;
      drawer.drawMolecule(*m, "Oxytocin");
      drawer.finishDrawing();
      drawer.writeDrawingText("testHandDrawn-2.png");
    }
#endif
  }
  SECTION("smaller") {
    auto m = "N=c1nc([C@H]2NCCCC2)cc(N)n1O"_smiles;
    REQUIRE(m);
    RDDepict::preferCoordGen = true;
    MolDraw2DUtils::prepareMolForDrawing(*m);

    std::string fName = getenv("RDBASE");
    fName += "/Data/Fonts/ComicNeue-Regular.ttf";

    {
      MolDraw2DSVG drawer(350, 300);
      drawer.drawOptions().fontFile = fName;
      drawer.drawOptions().comicMode = true;
      drawer.drawMolecule(*m);
      drawer.finishDrawing();
      auto text = drawer.getDrawingText();
      std::ofstream outs("testHandDrawn-3.svg");
      outs << text;
      outs.flush();
    }
#ifdef RDK_BUILD_CAIRO_SUPPORT
    {
      MolDraw2DCairo drawer(350, 300);
      drawer.drawOptions().fontFile = fName;
      drawer.drawOptions().comicMode = true;
      drawer.drawMolecule(*m);
      drawer.finishDrawing();
      drawer.writeDrawingText("testHandDrawn-3.png");
    }
#endif
  }
  SECTION("another one") {
    auto m =
        "CCCc1nn(C)c2c(=O)nc(-c3cc(S(=O)(=O)N4CCN(C)CC4)ccc3OCC)[nH]c12"_smiles;
    REQUIRE(m);
    RDDepict::preferCoordGen = true;
    MolDraw2DUtils::prepareMolForDrawing(*m);

    std::string fName = getenv("RDBASE");
    fName += "/Data/Fonts/ComicNeue-Regular.ttf";

    {
      MolDraw2DSVG drawer(350, 300);
      drawer.drawOptions().fontFile = fName;
      drawer.drawOptions().comicMode = true;
      drawer.drawMolecule(*m);
      drawer.finishDrawing();
      auto text = drawer.getDrawingText();
      std::ofstream outs("testHandDrawn-4.svg");
      outs << text;
      outs.flush();
    }
#ifdef RDK_BUILD_CAIRO_SUPPORT
    {
      MolDraw2DCairo drawer(350, 300);
      drawer.drawOptions().fontFile = fName;
      drawer.drawOptions().comicMode = true;
      drawer.drawMolecule(*m);
      drawer.finishDrawing();
      drawer.writeDrawingText("testHandDrawn-4.png");
    }
#endif
  }
  SECTION("large") {
    auto m =
        "CC[C@H](C)[C@@H](C(=O)N[C@@H]([C@@H](C)CC)C(=O)N[C@@H](CCCCN)C(=O)N[C@@H](CC(=O)N)C(=O)N[C@@H](C)C(=O)N[C@@H](Cc1ccc(cc1)O)C(=O)N[C@@H](CCCCN)C(=O)N[C@@H](CCCCN)C(=O)NCC(=O)N[C@@H](CCC(=O)N)C(=O)O)NC(=O)[C@H](C)NC(=O)[C@H](CC(=O)N)NC(=O)[C@H](CCCCN)NC(=O)[C@H](Cc2ccccc2)NC(=O)[C@H](CC(C)C)NC(=O)[C@H]([C@@H](C)O)NC(=O)[C@H](C(C)C)NC(=O)[C@H](CC(C)C)NC(=O)[C@@H]3CCCN3C(=O)[C@H]([C@@H](C)O)NC(=O)[C@H](CCC(=O)N)NC(=O)[C@H](CO)NC(=O)[C@H](CCCCN)NC(=O)[C@H](CCC(=O)N)NC(=O)[C@H](CO)NC(=O)[C@H]([C@@H](C)O)NC(=O)[C@H](CCSC)NC(=O)[C@H](Cc4ccccc4)NC(=O)CNC(=O)CNC(=O)[C@H](Cc5ccc(cc5)O)N"_smiles;
    REQUIRE(m);
    RDDepict::preferCoordGen = true;
    MolDraw2DUtils::prepareMolForDrawing(*m);

    std::string fName = getenv("RDBASE");
    fName += "/Data/Fonts/ComicNeue-Regular.ttf";

    {
      MolDraw2DSVG drawer(900, 450);
      drawer.drawMolecule(*m);
      drawer.finishDrawing();
      auto text = drawer.getDrawingText();
      std::ofstream outs("testHandDrawn-5a.svg");
      outs << text;
      outs.flush();
    }
    {
      MolDraw2DSVG drawer(900, 450);
      drawer.drawOptions().fontFile = fName;
      drawer.drawOptions().comicMode = true;
      drawer.drawMolecule(*m);
      drawer.finishDrawing();
      auto text = drawer.getDrawingText();
      std::ofstream outs("testHandDrawn-5b.svg");
      outs << text;
      outs.flush();
    }
#ifdef RDK_BUILD_CAIRO_SUPPORT
    {
      MolDraw2DCairo drawer(900, 450);
      drawer.drawOptions().fontFile = fName;
      drawer.drawOptions().comicMode = true;
      drawer.drawMolecule(*m);
      drawer.finishDrawing();
      drawer.writeDrawingText("testHandDrawn-5.png");
    }
#endif
  }
}

TEST_CASE("drawMoleculeBrackets", "[extras]") {
  SECTION("basics") {
    auto m = R"CTAB(
  ACCLDraw11042015112D

  0  0  0     0  0            999 V3000
M  V30 BEGIN CTAB
M  V30 COUNTS 5 4 1 0 0
M  V30 BEGIN ATOM
M  V30 1 C 7 -6.7813 0 0 
M  V30 2 C 8.0229 -6.1907 0 0 CFG=3 
M  V30 3 C 8.0229 -5.0092 0 0 
M  V30 4 C 9.046 -6.7814 0 0 
M  V30 5 C 10.0692 -6.1907 0 0 
M  V30 END ATOM
M  V30 BEGIN BOND
M  V30 1 1 1 2 
M  V30 2 1 2 3 
M  V30 3 1 2 4 
M  V30 4 1 4 5 
M  V30 END BOND
M  V30 BEGIN SGROUP
M  V30 1 SRU 1 ATOMS=(3 3 2 4) XBONDS=(2 1 4) BRKXYZ=(9 7.51 -7.08 0 7.51 -
M  V30 -5.9 0 0 0 0) BRKXYZ=(9 9.56 -5.9 0 9.56 -7.08 0 0 0 0) -
M  V30 CONNECT=HT LABEL=n 
M  V30 END SGROUP
M  V30 END CTAB
M  END
)CTAB"_ctab;
    REQUIRE(m);
    {
      MolDraw2DSVG drawer(350, 300);
      drawer.drawMolecule(*m);
      drawer.finishDrawing();
      auto text = drawer.getDrawingText();
      std::ofstream outs("testBrackets-1a.svg");
      outs << text;
      outs.flush();
    }
    {  // rotation
      MolDraw2DSVG drawer(350, 300);
      drawer.drawOptions().rotate = 90;
      drawer.drawMolecule(*m);
      drawer.finishDrawing();
      auto text = drawer.getDrawingText();
      std::ofstream outs("testBrackets-1b.svg");
      outs << text;
      outs.flush();
    }
    {  // centering
      MolDraw2DSVG drawer(350, 300);
      drawer.drawOptions().centreMoleculesBeforeDrawing = true;
      drawer.drawMolecule(*m);
      drawer.finishDrawing();
      auto text = drawer.getDrawingText();
      std::ofstream outs("testBrackets-1c.svg");
      outs << text;
      outs.flush();
    }
    {  // rotation + centering
      MolDraw2DSVG drawer(350, 300);
      drawer.drawOptions().centreMoleculesBeforeDrawing = true;
      drawer.drawOptions().rotate = 90;
      drawer.drawMolecule(*m);
      drawer.finishDrawing();
      auto text = drawer.getDrawingText();
      std::ofstream outs("testBrackets-1d.svg");
      outs << text;
      outs.flush();
    }
    {  // rotation
      MolDraw2DSVG drawer(350, 300);
      drawer.drawOptions().rotate = 180;
      drawer.drawMolecule(*m);
      drawer.finishDrawing();
      auto text = drawer.getDrawingText();
      std::ofstream outs("testBrackets-1e.svg");
      outs << text;
      outs.flush();
    }
  }
  SECTION("three brackets") {
    auto m = R"CTAB(three brackets
  Mrv2014 11052006542D          

  0  0  0     0  0            999 V3000
M  V30 BEGIN CTAB
M  V30 COUNTS 6 5 1 0 0
M  V30 BEGIN ATOM
M  V30 1 * -1.375 3.1667 0 0
M  V30 2 C -0.0413 3.9367 0 0
M  V30 3 C 1.2924 3.1667 0 0
M  V30 4 * 2.626 3.9367 0 0
M  V30 5 C 0.0003 5.6017 0 0
M  V30 6 * 1.334 6.3717 0 0
M  V30 END ATOM
M  V30 BEGIN BOND
M  V30 1 1 1 2
M  V30 2 1 2 3
M  V30 3 1 3 4
M  V30 4 1 2 5
M  V30 5 1 5 6
M  V30 END BOND
M  V30 BEGIN SGROUP
M  V30 1 SRU 0 ATOMS=(3 2 3 5) XBONDS=(3 1 3 5) BRKXYZ=(9 0.0875 6.7189 0 -
M  V30 1.0115 5.1185 0 0 0 0) BRKXYZ=(9 1.3795 4.2839 0 2.3035 2.6835 0 0 0 -
M  V30 0) BRKXYZ=(9 -0.1285 2.8194 0 -1.0525 4.4198 0 0 0 0) CONNECT=HT -
M  V30 LABEL=n
M  V30 END SGROUP
M  V30 END CTAB
M  END)CTAB"_ctab;
    REQUIRE(m);
    {
      MolDraw2DSVG drawer(350, 300);
      drawer.drawMolecule(*m);
      drawer.finishDrawing();
      auto text = drawer.getDrawingText();
      std::ofstream outs("testBrackets-2a.svg");
      outs << text;
      outs.flush();
    }
    {  // rotation
      MolDraw2DSVG drawer(350, 300);
      drawer.drawOptions().rotate = 90;
      drawer.drawMolecule(*m);
      drawer.finishDrawing();
      auto text = drawer.getDrawingText();
      std::ofstream outs("testBrackets-2b.svg");
      outs << text;
      outs.flush();
    }
    {  // centering
      MolDraw2DSVG drawer(350, 300);
      drawer.drawOptions().centreMoleculesBeforeDrawing = true;
      drawer.drawMolecule(*m);
      drawer.finishDrawing();
      auto text = drawer.getDrawingText();
      std::ofstream outs("testBrackets-2c.svg");
      outs << text;
      outs.flush();
    }
    {  // rotation + centering
      MolDraw2DSVG drawer(350, 300);
      drawer.drawOptions().centreMoleculesBeforeDrawing = true;
      drawer.drawOptions().rotate = 90;
      drawer.drawMolecule(*m);
      drawer.finishDrawing();
      auto text = drawer.getDrawingText();
      std::ofstream outs("testBrackets-2d.svg");
      outs << text;
      outs.flush();
    }
  }
  SECTION("ChEBI 59342") {
    // thanks to John Mayfield for pointing out the example
    auto m = R"CTAB(ChEBI59342 
Marvin  05041012302D          

 29 30  0  0  1  0            999 V2000
   10.1615   -7.7974    0.0000 O   0  0  0  0  0  0  0  0  0  0  0  0
    8.7305   -6.9763    0.0000 O   0  0  0  0  0  0  0  0  0  0  0  0
    8.7309   -7.8004    0.0000 C   0  0  2  0  0  0  0  0  0  0  0  0
    9.4464   -8.2109    0.0000 C   0  0  2  0  0  0  0  0  0  0  0  0
    8.0153   -8.2225    0.0000 O   0  0  0  0  0  0  0  0  0  0  0  0
    9.4464   -9.0437    0.0000 C   0  0  2  0  0  0  0  0  0  0  0  0
    8.0138   -9.0500    0.0000 C   0  0  1  0  0  0  0  0  0  0  0  0
    8.7293   -9.4606    0.0000 C   0  0  1  0  0  0  0  0  0  0  0  0
   10.1669   -9.4529    0.0000 O   0  0  0  0  0  0  0  0  0  0  0  0
    7.3058   -9.4590    0.0000 C   0  0  0  0  0  0  0  0  0  0  0  0
    8.7368  -10.2801    0.0000 N   0  0  0  0  0  0  0  0  0  0  0  0
    8.0263  -10.6992    0.0000 C   0  0  0  0  0  0  0  0  0  0  0  0
    8.0339  -11.5241    0.0000 H   0  0  0  0  0  0  0  0  0  0  0  0
    7.3081  -10.2933    0.0000 O   0  0  0  0  0  0  0  0  0  0  0  0
    8.7305   -5.3264    0.0000 O   0  0  0  0  0  0  0  0  0  0  0  0
    8.0159   -5.7369    0.0000 C   0  0  2  0  0  0  0  0  0  0  0  0
    8.0159   -6.5618    0.0000 C   0  0  2  0  0  0  0  0  0  0  0  0
    7.2936   -5.3263    0.0000 O   0  0  0  0  0  0  0  0  0  0  0  0
    7.2936   -6.9762    0.0000 C   0  0  2  0  0  0  0  0  0  0  0  0
    6.5751   -5.7368    0.0000 C   0  0  1  0  0  0  0  0  0  0  0  0
    6.5751   -6.5618    0.0000 C   0  0  1  0  0  0  0  0  0  0  0  0
    7.2973   -7.8049    0.0000 O   0  0  0  0  0  0  0  0  0  0  0  0
    5.8681   -5.3263    0.0000 C   0  0  0  0  0  0  0  0  0  0  0  0
    5.8680   -6.9762    0.0000 N   0  0  0  0  0  0  0  0  0  0  0  0
    5.1510   -6.5684    0.0000 C   0  0  0  0  0  0  0  0  0  0  0  0
    4.4392   -6.9856    0.0000 H   0  0  0  0  0  0  0  0  0  0  0  0
    5.1455   -5.7435    0.0000 O   0  0  0  0  0  0  0  0  0  0  0  0
   10.4142   -5.3560    0.0000 *   0  0  0  0  0  0  0  0  0  0  0  0
   11.5590   -7.8297    0.0000 *   0  0  0  0  0  0  0  0  0  0  0  0
  3  2  1  6  0  0  0
  3  4  1  0  0  0  0
  3  5  1  0  0  0  0
  4  6  1  0  0  0  0
  4  1  1  1  0  0  0
  5  7  1  0  0  0  0
  6  8  1  0  0  0  0
  6  9  1  1  0  0  0
  7 10  1  1  0  0  0
  8 11  1  6  0  0  0
  7  8  1  0  0  0  0
 13 12  1  0  0  0  0
 14 12  2  0  0  0  0
 11 12  1  0  0  0  0
 16 15  1  6  0  0  0
 16 17  1  0  0  0  0
 16 18  1  0  0  0  0
 17 19  1  0  0  0  0
 17  2  1  1  0  0  0
 18 20  1  0  0  0  0
 19 21  1  0  0  0  0
 19 22  1  1  0  0  0
 20 23  1  1  0  0  0
 21 24  1  6  0  0  0
 20 21  1  0  0  0  0
 26 25  1  0  0  0  0
 27 25  2  0  0  0  0
 24 25  1  0  0  0  0
 15 28  1  0  0  0  0
  1 29  1  0  0  0  0
M  STY  1   1 SRU
M  SCN  1   1 HT 
M  SAL   1 15   1   2   3   4   5   6   7   8   9  10  11  12  13  14  15
M  SAL   1 12  16  17  18  19  20  21  22  23  24  25  26  27
M  SDI   1  4    9.4310   -4.9261    9.4165   -5.7510
M  SDI   1  4   10.7464   -7.3983   10.7274   -8.2231
M  SBL   1  2  30  29
M  SMT   1 n
M  END)CTAB"_ctab;
    REQUIRE(m);
    {
      MolDraw2DSVG drawer(350, 300);
      drawer.drawMolecule(*m);
      drawer.finishDrawing();
      auto text = drawer.getDrawingText();
      std::ofstream outs("testBrackets-3a.svg");
      outs << text;
      outs.flush();
    }
  }
  SECTION("pathological bracket orientation") {
    {  // including the bonds
      auto m = R"CTAB(bogus
  Mrv2014 11202009512D          

  0  0  0     0  0            999 V3000
M  V30 BEGIN CTAB
M  V30 COUNTS 9 8 1 0 1
M  V30 BEGIN ATOM
M  V30 1 C 23.5462 -14.464 0 0
M  V30 2 C 20.8231 -13.0254 0 0
M  V30 3 C 20.8776 -14.5628 0 0
M  V30 4 C 22.2391 -15.2819 0 0
M  V30 5 C 16.2969 -9.9426 0 0
M  V30 6 C 14.963 -10.7089 0 0
M  V30 7 C 19.463 -12.2987 0 0
M  V30 8 * 19.4398 -9.9979 0 0
M  V30 9 * 26.1554 -14.4332 0 0
M  V30 END ATOM
M  V30 BEGIN BOND
M  V30 1 1 3 4
M  V30 2 1 6 7
M  V30 3 1 5 8
M  V30 4 1 1 9
M  V30 5 1 7 2
M  V30 6 1 6 5
M  V30 7 1 4 1
M  V30 8 1 3 2
M  V30 END BOND
M  V30 BEGIN SGROUP
M  V30 1 SRU 0 ATOMS=(7 4 3 7 6 5 2 1) XBONDS=(2 3 4) BRKXYZ=(9 17.6045 -
M  V30 -9.1954 0 17.5775 -10.7352 0 0 0 0) BRKXYZ=(9 24.6113 -13.6813 0 -
M  V30 24.6296 -15.2213 0 0 0 0) CONNECT=HT LABEL=n
M  V30 END SGROUP
M  V30 END CTAB
M  END
)CTAB"_ctab;
      REQUIRE(m);
      MolDraw2DSVG drawer(350, 300);
      drawer.drawMolecule(*m);
      drawer.finishDrawing();
      auto text = drawer.getDrawingText();
      std::ofstream outs("testBrackets-4a.svg");
      outs << text;
      outs.flush();
    }

    {  // no bonds in the sgroup, the bracket should point the other way
       // (towards the majority of the atoms in the sgroup)
      auto m = R"CTAB(bogus
  Mrv2014 11202009512D          

  0  0  0     0  0            999 V3000
M  V30 BEGIN CTAB
M  V30 COUNTS 9 8 1 0 1
M  V30 BEGIN ATOM
M  V30 1 C 23.5462 -14.464 0 0
M  V30 2 C 20.8231 -13.0254 0 0
M  V30 3 C 20.8776 -14.5628 0 0
M  V30 4 C 22.2391 -15.2819 0 0
M  V30 5 C 16.2969 -9.9426 0 0
M  V30 6 C 14.963 -10.7089 0 0
M  V30 7 C 19.463 -12.2987 0 0
M  V30 8 * 19.4398 -9.9979 0 0
M  V30 9 * 26.1554 -14.4332 0 0
M  V30 END ATOM
M  V30 BEGIN BOND
M  V30 1 1 3 4
M  V30 2 1 6 7
M  V30 3 1 5 8
M  V30 4 1 1 9
M  V30 5 1 7 2
M  V30 6 1 6 5
M  V30 7 1 4 1
M  V30 8 1 3 2
M  V30 END BOND
M  V30 BEGIN SGROUP
M  V30 1 SRU 0 ATOMS=(7 4 3 7 6 5 2 1) BRKXYZ=(9 17.6045 -
M  V30 -9.1954 0 17.5775 -10.7352 0 0 0 0) BRKXYZ=(9 24.6113 -13.6813 0 -
M  V30 24.6296 -15.2213 0 0 0 0) CONNECT=HT LABEL=n
M  V30 END SGROUP
M  V30 END CTAB
M  END
)CTAB"_ctab;
      REQUIRE(m);
      MolDraw2DSVG drawer(350, 300);
      drawer.drawMolecule(*m);
      drawer.finishDrawing();
      auto text = drawer.getDrawingText();
      std::ofstream outs("testBrackets-4b.svg");
      outs << text;
      outs.flush();
    }
  }
  SECTION("comic brackets (no font though)") {
    auto m = R"CTAB(
  ACCLDraw11042015112D

  0  0  0     0  0            999 V3000
M  V30 BEGIN CTAB
M  V30 COUNTS 5 4 1 0 0
M  V30 BEGIN ATOM
M  V30 1 C 7 -6.7813 0 0 
M  V30 2 C 8.0229 -6.1907 0 0 CFG=3 
M  V30 3 C 8.0229 -5.0092 0 0 
M  V30 4 C 9.046 -6.7814 0 0 
M  V30 5 C 10.0692 -6.1907 0 0 
M  V30 END ATOM
M  V30 BEGIN BOND
M  V30 1 1 1 2 
M  V30 2 1 2 3 
M  V30 3 1 2 4 
M  V30 4 1 4 5 
M  V30 END BOND
M  V30 BEGIN SGROUP
M  V30 1 SRU 1 ATOMS=(3 3 2 4) XBONDS=(2 1 4) BRKXYZ=(9 7.51 -7.08 0 7.51 -
M  V30 -5.9 0 0 0 0) BRKXYZ=(9 9.56 -5.9 0 9.56 -7.08 0 0 0 0) -
M  V30 CONNECT=HT LABEL=n 
M  V30 END SGROUP
M  V30 END CTAB
M  END
)CTAB"_ctab;
    REQUIRE(m);
    {
      MolDraw2DSVG drawer(350, 300);
      drawer.drawOptions().comicMode = true;
      drawer.drawMolecule(*m);
      drawer.finishDrawing();
      auto text = drawer.getDrawingText();
      std::ofstream outs("testBrackets-5a.svg");
      outs << text;
      outs.flush();
    }
  }
}

#ifdef RDK_BUILD_CAIRO_SUPPORT
TEST_CASE("github #3543: Error adding PNG metadata when kekulize=False",
          "[bug][metadata][png]") {
  SECTION("basics") {
    auto m = "n1cccc1"_smarts;
    m->updatePropertyCache(false);
    MolDraw2DCairo drawer(350, 300);
    bool kekulize = false;
    MolDraw2DUtils::prepareMolForDrawing(*m, kekulize);
    drawer.drawOptions().prepareMolsBeforeDrawing = false;
    drawer.drawMolecule(*m);
    drawer.finishDrawing();
    auto png = drawer.getDrawingText();
  }
  SECTION("as reported") {
    auto m = "n1cnc2c(n)ncnc12"_smarts;
    m->updatePropertyCache(false);
    MolDraw2DCairo drawer(350, 300);
    bool kekulize = false;
    MolDraw2DUtils::prepareMolForDrawing(*m, kekulize);
    drawer.drawOptions().prepareMolsBeforeDrawing = false;
    drawer.drawMolecule(*m);
    drawer.finishDrawing();
    auto png = drawer.getDrawingText();
  }
}
#endif

<<<<<<< HEAD
TEST_CASE("SGroup Data") {
  SECTION("ABS") {
    auto m = R"CTAB(
  Mrv2014 12072015352D          

  0  0  0     0  0            999 V3000
M  V30 BEGIN CTAB
M  V30 COUNTS 9 9 1 0 0
M  V30 BEGIN ATOM
M  V30 1 C -6.5833 4.3317 0 0
M  V30 2 C -7.917 3.5617 0 0
M  V30 3 C -7.917 2.0216 0 0
M  V30 4 C -6.5833 1.2516 0 0
M  V30 5 C -5.2497 2.0216 0 0
M  V30 6 C -5.2497 3.5617 0 0
M  V30 7 C -3.916 4.3317 0 0
M  V30 8 O -3.916 5.8717 0 0
M  V30 9 O -2.5823 3.5617 0 0
M  V30 END ATOM
M  V30 BEGIN BOND
M  V30 1 1 1 2
M  V30 2 2 2 3
M  V30 3 1 3 4
M  V30 4 2 4 5
M  V30 5 1 5 6
M  V30 6 2 1 6
M  V30 7 1 6 7
M  V30 8 2 7 8
M  V30 9 1 7 9
M  V30 END BOND
M  V30 BEGIN SGROUP
M  V30 1 DAT 0 ATOMS=(1 9) FIELDNAME=pKa -
M  V30 FIELDDISP="   -2.2073    2.3950    DAU   ALL  0       0" -
M  V30 MRV_FIELDDISP=0 FIELDDATA=4.2
M  V30 END SGROUP
M  V30 END CTAB
M  END
)CTAB"_ctab;
    REQUIRE(m);
    {
      MolDraw2DSVG drawer(350, 300);
      drawer.drawMolecule(*m, "abs");
      drawer.finishDrawing();
      auto text = drawer.getDrawingText();
      std::ofstream outs("testSGroupData-1a.svg");
      outs << text;
      outs.flush();
    }
    {
      MolDraw2DSVG drawer(350, 300);
      drawer.drawOptions().centreMoleculesBeforeDrawing = true;
      drawer.drawOptions().rotate = 90;
      drawer.drawMolecule(*m, "centered, rotated");
      drawer.finishDrawing();
      auto text = drawer.getDrawingText();
      std::ofstream outs("testSGroupData-1b.svg");
      outs << text;
      outs.flush();
    }
  }
  SECTION("REL") {
    auto m = R"CTAB(
  Mrv2014 12072015352D          

  0  0  0     0  0            999 V3000
M  V30 BEGIN CTAB
M  V30 COUNTS 9 9 1 0 0
M  V30 BEGIN ATOM
M  V30 1 C -6.5833 4.3317 0 0
M  V30 2 C -7.917 3.5617 0 0
M  V30 3 C -7.917 2.0216 0 0
M  V30 4 C -6.5833 1.2516 0 0
M  V30 5 C -5.2497 2.0216 0 0
M  V30 6 C -5.2497 3.5617 0 0
M  V30 7 C -3.916 4.3317 0 0
M  V30 8 O -3.916 5.8717 0 0
M  V30 9 O -2.5823 3.5617 0 0
M  V30 END ATOM
M  V30 BEGIN BOND
M  V30 1 1 1 2
M  V30 2 2 2 3
M  V30 3 1 3 4
M  V30 4 2 4 5
M  V30 5 1 5 6
M  V30 6 2 1 6
M  V30 7 1 6 7
M  V30 8 2 7 8
M  V30 9 1 7 9
M  V30 END BOND
M  V30 BEGIN SGROUP
M  V30 1 DAT 0 ATOMS=(1 9) FIELDNAME=pKa -
M  V30 FIELDDISP="    0.2000    0.2000    DRU   ALL  0       0" -
M  V30 MRV_FIELDDISP=0 FIELDDATA=4.2
M  V30 END SGROUP
M  V30 END CTAB
M  END
)CTAB"_ctab;
    REQUIRE(m);
    {
      MolDraw2DSVG drawer(350, 300);
      drawer.drawMolecule(*m, "rel");
      drawer.finishDrawing();
      auto text = drawer.getDrawingText();
      std::ofstream outs("testSGroupData-2a.svg");
      outs << text;
      outs.flush();
    }
    {
      MolDraw2DSVG drawer(350, 300);
      drawer.drawOptions().centreMoleculesBeforeDrawing = true;
      drawer.drawOptions().rotate = 90;
      drawer.drawMolecule(*m, "rel, centered, rotated");
      drawer.finishDrawing();
      auto text = drawer.getDrawingText();
      std::ofstream outs("testSGroupData-2b.svg");
      outs << text;
      outs.flush();
    }
  }
  {
    auto m = R"CTAB(random example found on internet
   JSDraw204221719232D

 20 21  0  0  0  0              0 V2000
   10.1710   -5.6553    0.0000 C   0  0  0  0  0  0  0  0  0  0  0  0
   10.9428   -4.2996    0.0000 N   0  0  0  0  0  0  0  0  0  0  0  0
    8.6110   -5.6647    0.0000 O   0  0  0  0  0  0  0  0  0  0  0  0
   10.9591   -7.0015    0.0000 N   0  0  0  0  0  0  0  0  0  0  0  0
   12.5190   -6.9921    0.0000 C   0  0  0  0  0  0  0  0  0  0  0  0
   13.3072   -8.3384    0.0000 O   0  0  0  0  0  0  0  0  0  0  0  0
   13.2909   -5.6364    0.0000 C   0  0  0  0  0  0  0  0  0  0  0  0
   12.5028   -4.2902    0.0000 C   0  0  0  0  0  0  0  0  0  0  0  0
   13.2746   -2.9345    0.0000 O   0  0  0  0  0  0  0  0  0  0  0  0
   14.8508   -5.6270    0.0000 N   0  0  0  0  0  0  0  0  0  0  0  0
   15.6226   -4.2713    0.0000 N   0  0  0  0  0  0  0  0  0  0  0  0
   20.3026   -4.2431    0.0000 C   0  0  0  0  0  0  0  0  0  0  0  0
   19.5307   -5.5987    0.0000 N   0  0  0  0  0  0  0  0  0  0  0  0
   21.8625   -4.2336    0.0000 O   0  0  0  0  0  0  0  0  0  0  0  0
   19.5144   -2.8968    0.0000 N   0  0  0  0  0  0  0  0  0  0  0  0
   17.9544   -2.9062    0.0000 C   0  0  0  0  0  0  0  0  0  0  0  0
   17.1663   -1.5600    0.0000 O   0  0  0  0  0  0  0  0  0  0  0  0
   17.1826   -4.2619    0.0000 C   0  0  0  0  0  0  0  0  0  0  0  0
   17.9708   -5.6082    0.0000 C   0  0  0  0  0  0  0  0  0  0  0  0
   17.1989   -6.9638    0.0000 O   0  0  0  0  0  0  0  0  0  0  0  0
  1  2  1  0  0  0  0
  1  3  2  0  0  0  0
  1  4  1  0  0  0  0
  4  5  2  0  0  0  0
  5  6  1  0  0  0  0
  5  7  1  0  0  0  0
  7  8  1  0  0  0  0
  8  9  2  0  0  0  0
  8  2  1  0  0  0  0
  7 10  1  0  0  0  0
 10 11  2  0  0  0  0
 12 13  1  0  0  0  0
 12 14  2  0  0  0  0
 12 15  1  0  0  0  0
 15 16  1  0  0  0  0
 16 17  2  0  0  0  0
 16 18  1  0  0  0  0
 18 19  1  0  0  0  0
 19 20  1  0  0  0  0
 19 13  2  0  0  0  0
 11 18  1  0  0  0  0
M  STY  1   1 DAT
M  SDT   1 UNKNOWN                        F
M  SDD   1    16.0856   -8.1573    DA    ALL  1       5
M  SED   1 Ni-complex
M  END)CTAB"_ctab;
    {
      MolDraw2DSVG drawer(350, 300);
      drawer.drawMolecule(*m);
      drawer.finishDrawing();
      auto text = drawer.getDrawingText();
      std::ofstream outs("testSGroupData-3a.svg");
      outs << text;
      outs.flush();
    }
  }
}

TEST_CASE("position variation bonds", "[extras]") {
  SECTION("simple") {
    auto m = R"CTAB(
  Mrv2014 12092006072D          

  0  0  0     0  0            999 V3000
M  V30 BEGIN CTAB
M  V30 COUNTS 9 8 0 0 0
M  V30 BEGIN ATOM
M  V30 1 C -4.7083 4.915 0 0
M  V30 2 C -6.042 4.145 0 0
M  V30 3 C -6.042 2.605 0 0
M  V30 4 C -4.7083 1.835 0 0
M  V30 5 C -3.3747 2.605 0 0
M  V30 6 C -3.3747 4.145 0 0
M  V30 7 * -3.8192 3.8883 0 0
M  V30 8 O -3.8192 6.1983 0 0
M  V30 9 C -2.4855 6.9683 0 0
M  V30 END ATOM
M  V30 BEGIN BOND
M  V30 1 1 1 2
M  V30 2 2 2 3
M  V30 3 1 3 4
M  V30 4 2 4 5
M  V30 5 1 5 6
M  V30 6 2 1 6
M  V30 7 1 7 8 ENDPTS=(3 1 6 5) ATTACH=ANY
M  V30 8 1 8 9
M  V30 END BOND
M  V30 END CTAB
M  END
)CTAB"_ctab;
    REQUIRE(m);
    {
      MolDraw2DSVG drawer(350, 300);
      drawer.drawMolecule(*m, "variations");
      drawer.finishDrawing();
      auto text = drawer.getDrawingText();
      std::ofstream outs("testPositionVariation-1.svg");
      outs << text;
      outs.flush();
    }
    {  // make sure comic mode doesn't screw this up
      MolDraw2DSVG drawer(350, 300);
      drawer.drawOptions().comicMode = true;
      drawer.drawMolecule(*m, "comic variations");
      drawer.finishDrawing();
      auto text = drawer.getDrawingText();
      std::ofstream outs("testPositionVariation-1b.svg");
      outs << text;
      outs.flush();
    }
  }
  SECTION("multiple") {
    auto m = R"CTAB(
  Mrv2014 12092006082D          

  0  0  0     0  0            999 V3000
M  V30 BEGIN CTAB
M  V30 COUNTS 15 14 0 0 0
M  V30 BEGIN ATOM
M  V30 1 C -4.7083 4.915 0 0
M  V30 2 C -6.042 4.145 0 0
M  V30 3 C -6.042 2.605 0 0
M  V30 4 C -4.7083 1.835 0 0
M  V30 5 C -3.3747 2.605 0 0
M  V30 6 C -3.3747 4.145 0 0
M  V30 7 * -3.8192 3.8883 0 0
M  V30 8 O -3.8192 6.1983 0 0
M  V30 9 C -2.4855 6.9683 0 0
M  V30 10 C -7.3757 4.915 0 0
M  V30 11 C -8.7093 4.145 0 0
M  V30 12 C -8.7093 2.605 0 0
M  V30 13 C -7.3757 1.835 0 0
M  V30 14 * -8.7093 3.375 0 0
M  V30 15 O -10.2922 3.375 0 0
M  V30 END ATOM
M  V30 BEGIN BOND
M  V30 1 1 1 2
M  V30 2 1 2 3
M  V30 3 1 3 4
M  V30 4 2 4 5
M  V30 5 1 5 6
M  V30 6 2 1 6
M  V30 7 1 7 8 ENDPTS=(3 1 6 5) ATTACH=ANY
M  V30 8 1 8 9
M  V30 9 1 10 11
M  V30 10 2 11 12
M  V30 11 1 12 13
M  V30 12 2 10 2
M  V30 13 2 13 3
M  V30 14 1 14 15 ENDPTS=(2 11 12) ATTACH=ANY
M  V30 END BOND
M  V30 END CTAB
M  END
)CTAB"_ctab;
    REQUIRE(m);
    {
      MolDraw2DSVG drawer(350, 300);
      drawer.drawMolecule(*m, "multiple variations");
      drawer.finishDrawing();
      auto text = drawer.getDrawingText();
      std::ofstream outs("testPositionVariation-2.svg");
      outs << text;
      outs.flush();
    }
  }
  SECTION("non-contiguous") {
    auto m = R"CTAB(
  Mrv2014 12092006102D          

  0  0  0     0  0            999 V3000
M  V30 BEGIN CTAB
M  V30 COUNTS 9 8 0 0 0
M  V30 BEGIN ATOM
M  V30 1 C -0.875 8.7484 0 0
M  V30 2 C -2.2087 7.9784 0 0
M  V30 3 C -2.2087 6.4383 0 0
M  V30 4 C -0.875 5.6683 0 0
M  V30 5 C 0.4587 6.4383 0 0
M  V30 6 C 0.4587 7.9784 0 0
M  V30 7 * -0.4304 6.9517 0 0
M  V30 8 O -0.4304 4.6417 0 0
M  V30 9 C -1.7641 3.8717 0 0
M  V30 END ATOM
M  V30 BEGIN BOND
M  V30 1 1 1 2
M  V30 2 2 2 3
M  V30 3 1 3 4
M  V30 4 2 4 5
M  V30 5 1 5 6
M  V30 6 2 1 6
M  V30 7 1 7 8 ENDPTS=(3 1 5 4) ATTACH=ANY
M  V30 8 1 8 9
M  V30 END BOND
M  V30 END CTAB
M  END
)CTAB"_ctab;
    REQUIRE(m);
    {
      MolDraw2DSVG drawer(350, 300);
      drawer.drawMolecule(*m, "non-contiguous atoms");
      drawer.finishDrawing();
      auto text = drawer.getDrawingText();
      std::ofstream outs("testPositionVariation-3.svg");
      outs << text;
      outs.flush();
    }
  }
  SECTION("larger mol") {
    auto m = R"CTAB(
  Mrv2014 12092009152D          

  0  0  0     0  0            999 V3000
M  V30 BEGIN CTAB
M  V30 COUNTS 23 24 0 0 0
M  V30 BEGIN ATOM
M  V30 1 C -0.875 8.7484 0 0
M  V30 2 C -2.2087 7.9784 0 0
M  V30 3 C -2.2087 6.4383 0 0
M  V30 4 C -0.875 5.6683 0 0
M  V30 5 N 0.4587 6.4383 0 0
M  V30 6 C 0.4587 7.9784 0 0
M  V30 7 * -0.4304 6.9517 0 0
M  V30 8 O -0.4304 4.6417 0 0
M  V30 9 C -1.7641 3.8717 0 0
M  V30 10 C -3.5423 8.7484 0 0
M  V30 11 C -4.876 7.9784 0 0
M  V30 12 C -4.876 6.4383 0 0
M  V30 13 C -3.5423 5.6683 0 0
M  V30 14 C -4.876 11.0584 0 0
M  V30 15 C -6.2097 10.2884 0 0
M  V30 16 C -6.2097 8.7484 0 0
M  V30 17 C -3.5423 10.2884 0 0
M  V30 18 C -6.2097 13.3685 0 0
M  V30 19 C -7.5433 12.5985 0 0
M  V30 20 C -7.5433 11.0584 0 0
M  V30 21 C -4.876 12.5985 0 0
M  V30 22 * -5.5428 9.1334 0 0
M  V30 23 C -7.3712 7.7304 0 0
M  V30 END ATOM
M  V30 BEGIN BOND
M  V30 1 1 1 2
M  V30 2 2 2 3
M  V30 3 1 3 4
M  V30 4 2 4 5
M  V30 5 1 5 6
M  V30 6 2 1 6
M  V30 7 1 7 8 ENDPTS=(3 1 4 5) ATTACH=ANY
M  V30 8 1 8 9
M  V30 9 2 10 11
M  V30 10 1 11 12
M  V30 11 2 12 13
M  V30 12 1 10 2
M  V30 13 1 13 3
M  V30 14 1 14 15
M  V30 15 2 15 16
M  V30 16 2 14 17
M  V30 17 1 10 17
M  V30 18 1 16 11
M  V30 19 1 18 19
M  V30 20 2 19 20
M  V30 21 2 18 21
M  V30 22 1 14 21
M  V30 23 1 20 15
M  V30 24 1 22 23 ENDPTS=(2 15 11) ATTACH=ANY
M  V30 END BOND
M  V30 END CTAB
M  END
)CTAB"_ctab;
    REQUIRE(m);
    {
      MolDraw2DSVG drawer(250, 200);
      drawer.drawMolecule(*m, "smaller");
      drawer.finishDrawing();
      auto text = drawer.getDrawingText();
      std::ofstream outs("testPositionVariation-4.svg");
      outs << text;
      outs.flush();
    }
=======
TEST_CASE("disable atom labels", "[feature]") {
  SECTION("basics") {
    auto m = "NCC(=O)O"_smiles;
    MolDraw2DSVG drawer(350, 300);
    MolDraw2DUtils::prepareMolForDrawing(*m);
    drawer.drawOptions().noAtomLabels = true;
    drawer.drawMolecule(*m);
    drawer.finishDrawing();
    auto text = drawer.getDrawingText();
    std::ofstream outs("testNoAtomLabels-1.svg");
    outs << text;
    outs.flush();
    CHECK(text.find("atom-0") == std::string::npos);
    CHECK(text.find("atom-3") == std::string::npos);
>>>>>>> 15ccf878
  }
}<|MERGE_RESOLUTION|>--- conflicted
+++ resolved
@@ -1438,7 +1438,6 @@
 }
 #endif
 
-<<<<<<< HEAD
 TEST_CASE("SGroup Data") {
   SECTION("ABS") {
     auto m = R"CTAB(
@@ -1841,7 +1840,9 @@
       outs << text;
       outs.flush();
     }
-=======
+  }
+}
+
 TEST_CASE("disable atom labels", "[feature]") {
   SECTION("basics") {
     auto m = "NCC(=O)O"_smiles;
@@ -1856,6 +1857,5 @@
     outs.flush();
     CHECK(text.find("atom-0") == std::string::npos);
     CHECK(text.find("atom-3") == std::string::npos);
->>>>>>> 15ccf878
   }
 }