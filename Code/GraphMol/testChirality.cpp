--- conflicted
+++ resolved
@@ -1403,23 +1403,8 @@
     MolOps::assignChiralTypesFrom3D(*m);
     MolOps::assignStereochemistry(*m,true);
 
-<<<<<<< HEAD
-#if 0
-    std::cerr<<"-----------------------"<<std::endl;
-    for(unsigned int i=0;i<m->getNumAtoms();++i){
-      TEST_ASSERT(m->getAtomWithIdx(i)->hasProp("_CIPRank"));
-      unsigned int rnk;
-      m->getAtomWithIdx(i)->getProp("_CIPRank",rnk);
-      std::cerr<<"   "<<i<<" "<<rnk<<std::endl;
-    }
-#endif
-    
-    TEST_ASSERT(m->getAtomWithIdx(0)->hasProp("_CIPCode"));
-    m->getAtomWithIdx(0)->getProp("_CIPCode",cip);
-=======
     TEST_ASSERT(m->getAtomWithIdx(0)->hasProp(common_properties::_CIPCode));
     m->getAtomWithIdx(0)->getProp(common_properties::_CIPCode,cip);
->>>>>>> 540e7a60
     TEST_ASSERT(cip=="S");
 
     TEST_ASSERT(m->getAtomWithIdx(1)->hasProp(common_properties::_CIPCode));
@@ -1449,40 +1434,6 @@
     MolOps::assignChiralTypesFrom3D(*m);
     MolOps::assignStereochemistry(*m,true);
 
-<<<<<<< HEAD
-#if 0
-    std::cerr<<"-----------------------"<<std::endl;
-    for(unsigned int i=0;i<m->getNumAtoms();++i){
-      TEST_ASSERT(m->getAtomWithIdx(i)->hasProp("_CIPRank"));
-      unsigned int rnk;
-      m->getAtomWithIdx(i)->getProp("_CIPRank",rnk);
-      std::cerr<<"   "<<i<<" "<<rnk<<std::endl;
-    }
-#endif
-    TEST_ASSERT(m->getAtomWithIdx(0)->hasProp("_CIPCode"));
-    TEST_ASSERT(m->getAtomWithIdx(0)->getChiralTag()==Atom::CHI_TETRAHEDRAL_CCW);
-    m->getAtomWithIdx(0)->getProp("_CIPCode",cip);
-    TEST_ASSERT(cip=="S");
-
-    TEST_ASSERT(m->getAtomWithIdx(1)->hasProp("_CIPCode"));
-    TEST_ASSERT(m->getAtomWithIdx(1)->getChiralTag()==Atom::CHI_TETRAHEDRAL_CW);
-    m->getAtomWithIdx(1)->getProp("_CIPCode",cip);
-    TEST_ASSERT(cip=="R");
-
-    TEST_ASSERT(m->getAtomWithIdx(2)->hasProp("_CIPCode"));
-    TEST_ASSERT(m->getAtomWithIdx(2)->getChiralTag()==Atom::CHI_TETRAHEDRAL_CCW);
-    m->getAtomWithIdx(2)->getProp("_CIPCode",cip);
-    TEST_ASSERT(cip=="S");
-
-    TEST_ASSERT(m->getAtomWithIdx(3)->hasProp("_CIPCode"));
-    TEST_ASSERT(m->getAtomWithIdx(3)->getChiralTag()==Atom::CHI_TETRAHEDRAL_CW);
-    m->getAtomWithIdx(3)->getProp("_CIPCode",cip);
-    TEST_ASSERT(cip=="S");
-
-    TEST_ASSERT(m->getAtomWithIdx(4)->hasProp("_CIPCode"));
-    TEST_ASSERT(m->getAtomWithIdx(4)->getChiralTag()==Atom::CHI_TETRAHEDRAL_CW);
-    m->getAtomWithIdx(4)->getProp("_CIPCode",cip);
-=======
     TEST_ASSERT(m->getAtomWithIdx(0)->hasProp(common_properties::_CIPCode));
     m->getAtomWithIdx(0)->getProp(common_properties::_CIPCode,cip);
     TEST_ASSERT(cip=="S");
@@ -1501,7 +1452,6 @@
 
     TEST_ASSERT(m->getAtomWithIdx(4)->hasProp(common_properties::_CIPCode));
     m->getAtomWithIdx(4)->getProp(common_properties::_CIPCode,cip);
->>>>>>> 540e7a60
     TEST_ASSERT(cip=="R");
 
     delete m;
@@ -1514,26 +1464,6 @@
     MolOps::assignChiralTypesFrom3D(*m);
     MolOps::assignStereochemistry(*m,true);
 
-<<<<<<< HEAD
-    TEST_ASSERT(m->getAtomWithIdx(0)->hasProp("_CIPCode"));
-    m->getAtomWithIdx(0)->getProp("_CIPCode",cip);
-    TEST_ASSERT(cip=="S");
-
-    TEST_ASSERT(m->getAtomWithIdx(1)->hasProp("_CIPCode"));
-    m->getAtomWithIdx(1)->getProp("_CIPCode",cip);
-    TEST_ASSERT(cip=="R");
-
-    TEST_ASSERT(m->getAtomWithIdx(2)->hasProp("_CIPCode"));
-    m->getAtomWithIdx(2)->getProp("_CIPCode",cip);
-    TEST_ASSERT(cip=="S");
-
-    TEST_ASSERT(m->getAtomWithIdx(3)->hasProp("_CIPCode"));
-    m->getAtomWithIdx(3)->getProp("_CIPCode",cip);
-    TEST_ASSERT(cip=="S");
-
-    TEST_ASSERT(m->getAtomWithIdx(4)->hasProp("_CIPCode"));
-    m->getAtomWithIdx(4)->getProp("_CIPCode",cip);
-=======
     TEST_ASSERT(m->getAtomWithIdx(0)->hasProp(common_properties::_CIPCode));
     TEST_ASSERT(m->getAtomWithIdx(0)->getChiralTag()==Atom::CHI_TETRAHEDRAL_CCW);
     m->getAtomWithIdx(0)->getProp(common_properties::_CIPCode,cip);
@@ -1557,7 +1487,6 @@
     TEST_ASSERT(m->getAtomWithIdx(4)->hasProp(common_properties::_CIPCode));
     TEST_ASSERT(m->getAtomWithIdx(4)->getChiralTag()==Atom::CHI_TETRAHEDRAL_CW);
     m->getAtomWithIdx(4)->getProp(common_properties::_CIPCode,cip);
->>>>>>> 540e7a60
     TEST_ASSERT(cip=="R");
 
     delete m;
@@ -1753,15 +1682,9 @@
     ranks = new int[m->getNumAtoms()];
     MolOps::assignStereochemistry(*m,true);
     for(unsigned int i=0;i<m->getNumAtoms();++i){
-<<<<<<< HEAD
       unsigned int rank;
-      TEST_ASSERT(m->getAtomWithIdx(i)->hasProp("_CIPRank"))
-      m->getAtomWithIdx(i)->getProp("_CIPRank",rank);
-=======
-      int rank;
       TEST_ASSERT(m->getAtomWithIdx(i)->hasProp(common_properties::_CIPRank))
       m->getAtomWithIdx(i)->getProp(common_properties::_CIPRank,rank);
->>>>>>> 540e7a60
       ranks[i]=rank;
     }
     // basics:
@@ -1787,15 +1710,9 @@
     ranks = new int[m->getNumAtoms()];
     MolOps::assignStereochemistry(*m,true);
     for(unsigned int i=0;i<m->getNumAtoms();++i){
-<<<<<<< HEAD
       unsigned int rank;
-      TEST_ASSERT(m->getAtomWithIdx(i)->hasProp("_CIPRank"))
-      m->getAtomWithIdx(i)->getProp("_CIPRank",rank);
-=======
-      int rank;
       TEST_ASSERT(m->getAtomWithIdx(i)->hasProp(common_properties::_CIPRank))
       m->getAtomWithIdx(i)->getProp(common_properties::_CIPRank,rank);
->>>>>>> 540e7a60
       ranks[i]=rank;
     }
     // basics:
